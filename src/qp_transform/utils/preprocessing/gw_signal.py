""""""

"""
Copyright (C) 2024 Riccardo Felicetti <https://github.com/Unoaccaso>

Created Date: Monday, January 15th 2024, 4:06:50 pm
Author: Riccardo Felicetti

This program is free software: you can redistribute it and/or modify it under
the terms of the GNU Affero General Public License as published by the
Free Software Foundation, version 3. This program is distributed in the hope
that it will be useful, but WITHOUT ANY WARRANTY; 
without even the implied warranty of MERCHANTABILITY or FITNESS FOR A PARTICULAR 
PURPOSE. See the GNU Affero General Public License for more details.
You should have received a copy of the GNU Affero General Public License
along with this program. If not, see <https: //www.gnu.org/licenses/>.
"""
# system libs for package managing
import sys
import os.path

PATH_TO_THIS = os.path.dirname(__file__)
PATH_TO_MASTER = PATH_TO_THIS + "/../../"
sys.path.append(PATH_TO_MASTER)


# signal
import gwosc.datasets
import gwpy.timeseries

# cpu
import numpy
import scipy.signal

# custom settings
from utils.commons import CONFIG


def get_data_from_gwosc(
    event_names: list[str],
    detectors: list[str],
    segment_duration: int = numpy.int32(CONFIG["signal.download"]["SegmentDuration"]),
<<<<<<< HEAD
    source="remote",
    local_path="",
=======
    source='remote',
    local_path = '',
>>>>>>> 35bcfaae
    verbose: bool = True,
):
    # making sure that typing is correct
    assert isinstance(event_names, list), "Ensure that event_names is a list of strings"
    assert isinstance(detectors, list), "Ensure that detectors is a list of strings"
    out_data_dict = {}
    for event_name in event_names:
        out_data_dict[event_name] = {}
        # sanity check, looking inside gwosc to make sure that event exists
        if verbose:
            print(f"Checking if data exists...")
<<<<<<< HEAD

        if source == "remote":
            print(event_name)
=======
        
        if source == 'remote':
>>>>>>> 35bcfaae
            assert (
                event_name in gwosc.datasets.find_datasets()
            ), f"The event {event_name} is not in the gwosc dataset."

            gps_time = gwosc.datasets.event_gps(event_name)
            gps_time_segment = (
                gps_time - segment_duration / 2,
                gps_time + segment_duration / 2,
            )

            for detector in detectors:
                if verbose:
                    print(f"Downloaing '{event_name}' data from '{detector}'...")
                signal_data = gwpy.timeseries.TimeSeries.fetch_open_data(
                    detector, *gps_time_segment, verbose=verbose
                )

<<<<<<< HEAD
        elif source == "local":
            for detector in detectors:
                detector_database = os.listdir(local_path)
                assert (
                    detector in detector_database
                ), f"{detector} is not in the local database"
                event_database = os.listdir(os.path.join(local_path, detector))
                assert (
                    event_name in event_database
                ), f"{event_name} does not exist for {detector} in the local database"

                signal_data = gwpy.timeseries.TimeSeries.read(
                    os.path.join(local_path, detector, event_name, "timeserie.hdf5")
                )

                gps_time = numpy.float64(
                    (signal_data.times.value.max() + signal_data.times.value.min()) / 2
                )
                signal_data = signal_data.crop(
                    gps_time - segment_duration / 2, gps_time + segment_duration / 2
                )
=======
        elif source == 'local':
            for detector in detectors:
                detector_database = os.listdir(local_path)
                assert detector in detector_database, f"{detector} is not in the local database"
                event_database = os.listdir(os.path.join(local_path, detector))
                assert event_name in event_database, f"{event_name} does not exist for {detector} in the local database"

                signal_data = gwpy.timeseries.TimeSeries.read(os.path.join(local_path,detector, event_name, "timeserie.hdf5"))
                
                gps_time = numpy.int32((signal_data.times.value.max() + signal_data.times.value.min())/2 )
                signal_data = signal_data.crop(gps_time - segment_duration/2, gps_time + segment_duration/2)

>>>>>>> 35bcfaae

    out_data_dict[event_name][detector] = {}
    out_data_dict[event_name][detector]["time_series"] = signal_data
    out_data_dict[event_name][detector]["gps_time"] = gps_time
    return out_data_dict


def preprocessing(
    time_series: gwpy.timeseries.TimeSeries,
    event_gps_time: numpy.float64,
    crop: int = int(
        CONFIG["signal.preprocessing"]["Resample"],
    ),
    left_dt_ms: int = int(
        CONFIG["signal.preprocessing"]["LeftCropMilliseconds"],
    ),
    right_dt_ms: int = int(
        CONFIG["signal.preprocessing"]["RightCropMilliseconds"],
    ),
    resample: int = int(
        CONFIG["signal.preprocessing"]["Resample"],
    ),
    new_sampling_rate: int = int(
        CONFIG["signal.preprocessing"]["NewSamplingRate"],
    ),
    whitening: int = int(
        CONFIG["signal.preprocessing"]["Whiten"],
    ),
    segment_duration: float = numpy.float32(
        CONFIG["signal.download"]["SegmentDuration"]
    ),
):
    """preprocessing

    Used to perform some preprocessing on the signal.

    Parameters
    ----------
    time_series : gwpy.timeseries.TimeSeries
        The data should be downloaded using `gwpy`
    event_gps_time : float32 | float64
        Should be obtained using `gwpy`
    crop : int, optional
        by default uses the configuration file.
    left_dt_ms : int, optional
        by default uses the configuration file.
    right_dt_ms : int, optional
        by default uses the configuration file.
    resample : int, optional
        by default uses the configuration file.
    new_sampling_rate : int, optional
        by default uses the configuration file.
    whitening : int, optional
        by default uses the configuration file.

    Returns
    -------
    gwpy.timeseries.TimeSeries
        The processed data.
    """
    signal_data = time_series

    # resampling
    if resample:
        q_value = numpy.ceil(
            numpy.ceil(1.0 / (signal_data.times.value[1] - signal_data.times.value[0]))
            / new_sampling_rate
        ).astype(numpy.int32)
        x0 = time_series.times.value[0]
        downsampled_data = scipy.signal.decimate(signal_data, q_value)

        signal_data = gwpy.timeseries.TimeSeries(
            downsampled_data,
            x0=x0,
            dx=1 / new_sampling_rate,
            copy=False,
        )

        data_sampling_rate = numpy.ceil(1.0 / signal_data.dx).value.astype(numpy.int32)

        assert data_sampling_rate == new_sampling_rate

    # whitening
    if whitening:
        white_data = signal_data.whiten()
        signal_data = white_data

    # cropping
    if crop:
        cropped_data = signal_data.crop(
            event_gps_time + left_dt_ms * 1e-3,
            event_gps_time + right_dt_ms * 1e-3,
        )
        signal_data = cropped_data

    return signal_data.astype(numpy.float32)<|MERGE_RESOLUTION|>--- conflicted
+++ resolved
@@ -40,13 +40,8 @@
     event_names: list[str],
     detectors: list[str],
     segment_duration: int = numpy.int32(CONFIG["signal.download"]["SegmentDuration"]),
-<<<<<<< HEAD
     source="remote",
     local_path="",
-=======
-    source='remote',
-    local_path = '',
->>>>>>> 35bcfaae
     verbose: bool = True,
 ):
     # making sure that typing is correct
@@ -58,14 +53,8 @@
         # sanity check, looking inside gwosc to make sure that event exists
         if verbose:
             print(f"Checking if data exists...")
-<<<<<<< HEAD
 
         if source == "remote":
-            print(event_name)
-=======
-        
-        if source == 'remote':
->>>>>>> 35bcfaae
             assert (
                 event_name in gwosc.datasets.find_datasets()
             ), f"The event {event_name} is not in the gwosc dataset."
@@ -83,7 +72,6 @@
                     detector, *gps_time_segment, verbose=verbose
                 )
 
-<<<<<<< HEAD
         elif source == "local":
             for detector in detectors:
                 detector_database = os.listdir(local_path)
@@ -105,20 +93,6 @@
                 signal_data = signal_data.crop(
                     gps_time - segment_duration / 2, gps_time + segment_duration / 2
                 )
-=======
-        elif source == 'local':
-            for detector in detectors:
-                detector_database = os.listdir(local_path)
-                assert detector in detector_database, f"{detector} is not in the local database"
-                event_database = os.listdir(os.path.join(local_path, detector))
-                assert event_name in event_database, f"{event_name} does not exist for {detector} in the local database"
-
-                signal_data = gwpy.timeseries.TimeSeries.read(os.path.join(local_path,detector, event_name, "timeserie.hdf5"))
-                
-                gps_time = numpy.int32((signal_data.times.value.max() + signal_data.times.value.min())/2 )
-                signal_data = signal_data.crop(gps_time - segment_duration/2, gps_time + segment_duration/2)
-
->>>>>>> 35bcfaae
 
     out_data_dict[event_name][detector] = {}
     out_data_dict[event_name][detector]["time_series"] = signal_data
